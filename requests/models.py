--- conflicted
+++ resolved
@@ -8,29 +8,15 @@
 
 import urllib
 import zlib
-<<<<<<< HEAD
-
-
-from urllib2 import HTTPError
-from urlparse import urlparse
-from datetime import datetime
-=======
 from Cookie import SimpleCookie
 from urlparse import urlparse, urlunparse, urljoin
->>>>>>> 1997dee3
 
 from .packages import urllib3
 from .packages.urllib3.filepost import encode_multipart_formdata
 
 from ._config import get_config
 from .structures import CaseInsensitiveDict
-<<<<<<< HEAD
-from .packages.poster.encode import multipart_encode
-from .packages.poster.streaminghttp import register_openers, get_handlers
-from .utils import get_clean_url, dict_from_cookiejar, get_unicode_from_response, stream_decode_response_unicode, decode_gzip, stream_decode_gzip
-=======
 from .utils import *
->>>>>>> 1997dee3
 from .status_codes import codes
 from .exceptions import RequestException, Timeout, URLRequired, TooManyRedirects
 from .packages.urllib3.poolmanager import PoolManager
@@ -213,25 +199,7 @@
                 # Add the old request to the history collector.
                 history.append(r)
 
-<<<<<<< HEAD
-                url = get_clean_url(r.headers['location'], parent_url=r.url)
-=======
-                # Redirect to...
-                url = r.headers['location']
-
-                # Handle redirection without scheme (see: RFC 1808 Section 4)
-                if url.startswith('//'):
-                    parsed_rurl = urlparse(r.url)
-                    url = '%s:%s' % (parsed_rurl.scheme, url)
-
-                # Facilitate non-RFC2616-compliant 'location' headers
-                # (e.g. '/path/to/resource' instead of 'http://domain.tld/path/to/resource')
-                parsed_url = urlparse(url)
-                if not parsed_url.netloc:
-                    parsed_url = list(parsed_url)
-                    parsed_url[2] = urllib.quote(parsed_url[2], safe="%/:=&?~#+!$,;'@()*[]")
-                    url = urljoin(r.url, str(urlunparse(parsed_url)))
->>>>>>> 1997dee3
+                url = get_clean_url(r.headers['location'], parent_url=self.url)
 
                 # If 303, convert to idempotent GET.
                 # http://www.w3.org/Protocols/rfc2616/rfc2616-sec10.html#sec10.3.4
@@ -270,13 +238,8 @@
         # Attach Response to Request.
         self.response = r
 
-<<<<<<< HEAD
-        self.url = get_clean_url(self.url)
-=======
         # Give Response some context.
         self.response.request = self
-
->>>>>>> 1997dee3
 
 
     def send(self, anyway=False):

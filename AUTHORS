Requests is written and maintained by Kenneth Reitz and
various contributors:

Development Lead
````````````````

- Kenneth Reitz <me@kennethreitz.com>


Patches and Suggestions
```````````````````````

- Various Pocoo Members
- Chris Adams
- Flavio Percoco Premoli
- Dj Gilcrease
- Justin Murphy
- Rob Madole
- Aram Dulyan
- Johannes Gorset
- 村山めがね (Megane Murayama)
- James Rowe
- Daniel Schauenberg
- Zbigniew Siciarz
- Daniele Tricoli 'Eriol'
- Richard Boulton
- Miguel Olivares <miguel@moliware.com>
- Alberto Paro
- Jérémy Bethmont
- 潘旭 (Xu Pan)
- Tamás Gulácsi
- Rubén Abad
- Peter Manser
- Jeremy Selier
- Jens Diemer
- Alex <@alopatin>
- Tom Hogans <tomhsx@gmail.com>
- Armin Ronacher
- Shrikant Sharat Kandula
- Mikko Ohtamaa
- Den Shabalin
- Daniel Miller <danielm@vs-networks.com>
- Alejandro Giacometti
- Rick Mak
- Johan Bergström
- Josselin Jacquard
- Travis N. Vaught
- Fredrik Möllerstrand
- Daniel Hengeveld
- Dan Head
- Bruno Renié
- David Fischer
<<<<<<< HEAD
- Joseph McCullough
=======
- Juergen Brendel
>>>>>>> 73ba48be
<|MERGE_RESOLUTION|>--- conflicted
+++ resolved
@@ -50,8 +50,5 @@
 - Dan Head
 - Bruno Renié
 - David Fischer
-<<<<<<< HEAD
 - Joseph McCullough
-=======
-- Juergen Brendel
->>>>>>> 73ba48be
+- Juergen Brendel